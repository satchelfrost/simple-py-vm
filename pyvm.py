import ast
from enum import Enum
import argparse

class LogLevel(Enum):
    DEBUG = 0
    INFO  = 1
    ERROR = 2

class Opcode(Enum):
    ADD        = 0
    SUB        = 1
    MULT       = 2
    DIV        = 3
    AND        = 4
    BIT_AND    = 5
    OR         = 6
    BIT_OR     = 7
    BIT_XOR    = 8
    LT         = 9
    LTE        = 10
    GT         = 11
    GTE        = 12
    EQ         = 13
    NOT_EQ     = 14
    INVERT     = 15
    NOT        = 16
    UADD       = 17
    NEG        = 18
    RET        = 19
    CONST      = 20
    PRINT      = 21
    NIL        = 22
    GET_GLOBAL = 23
    SET_GLOBAL = 24
    DEF_GLOBAL = 25
    POP        = 26
    TRUE       = 27
    FALSE      = 28
    ASSERT     = 29
    # TODO local variables

binops = {
    Opcode.ADD     : lambda a, b: a +   b,
    Opcode.SUB     : lambda a, b: a -   b,
    Opcode.MULT    : lambda a, b: a *   b,
    Opcode.DIV     : lambda a, b: a /   b,
    Opcode.AND     : lambda a, b: a and b,
    Opcode.BIT_AND : lambda a, b: a &   b,
    Opcode.OR      : lambda a, b: a or  b,
    Opcode.BIT_OR  : lambda a, b: a |   b,
    Opcode.BIT_XOR : lambda a, b: a ^   b,
    Opcode.LT      : lambda a, b: a <   b,
    Opcode.LTE     : lambda a, b: a <=  b,
    Opcode.GT      : lambda a, b: a >   b,
    Opcode.GTE     : lambda a, b: a >=  b,
    Opcode.EQ      : lambda a, b: a ==  b,
    Opcode.NOT_EQ  : lambda a, b: a !=  b,
}

class Chunk:
    def __init__(self):
        self.code      = bytearray()
        self.constants = []

    def disass(self):
        offset = 0
        while offset < len(self.code):
            offset = self.disass_instr(offset)

    def disass_instr(self, offset):
        opcode = Opcode(self.code[offset])
        match opcode:
            case Opcode.CONST:
                idx   = self.code[offset + 1]
                value = self.constants[idx]
                print(f'{offset:04} {opcode} {value}')
                return offset + 2
            case Opcode.DEF_GLOBAL:
                idx   = self.code[offset + 1]
                value = self.constants[idx]
                print(f'{offset:04} {opcode} {value}')
                return offset + 2
            case Opcode.SET_GLOBAL:
                idx   = self.code[offset + 1]
                value = self.constants[idx]
                print(f'{offset:04} {opcode} {value}')
                return offset + 2
            case Opcode.GET_GLOBAL:
                idx   = self.code[offset + 1]
                value = self.constants[idx]
                print(f'{offset:04} {opcode} {value}')
                return offset + 2
            case _:
                print(f'{offset:04} {opcode}')
                return offset + 1

class Compiler:
    def __init__(self, loglvl=LogLevel.ERROR):
        self.chunks      = [Chunk()]
        self.chunk       = self.chunks[0]
        self.log_lvl     = loglvl
        self.global_idxs = {}
        self.globals     = set()

    def visit(self, node):
        name = node.__class__.__name__
        visitor = getattr(self, 'visit_' + name, None)
        if visitor:
            visitor(node)
        else:
            raise RuntimeError(f'visit_{name} has no implementation. {ast.dump(node)}')

    def visit_Module(self, node: ast.Module):
        self.log_node(node)
        for stmt in node.body:
            self.visit(stmt)

    def visit_Expr(self, node: ast.Expr):
        self.log_node(node)
        self.visit(node.value)
        self.chunk.code.append(Opcode.POP.value)

    def visit_Constant(self, node: ast.Constant):
        self.log_node(node)
        self.chunk.code.append(Opcode.CONST.value)
        idx = self.make_const(node.value)
        self.chunk.code.append(idx)

    def visit_Compare(self, node: ast.Compare):
        self.log_node(node)
        assert len(node.comparators) == 1, 'only a single comparison operand allowed'
        assert len(node.ops) == 1, 'only a single comparison operator allowed'
        self.visit(node.left)
        self.visit(node.comparators[0])
        self.visit(node.ops[0])

    def visit_Assign(self, node: ast.Assign):
        self.log_node(node)
        for target in node.targets:
            match target:
                case ast.Name():
                    self.global_idxs[target.id] = self.make_const(target.id)
                    self.visit(node.value)
                    self.visit(target)
                case _:
                    assert False, f'unhandled target {target} in Assign'

    def visit_Name(self, node: ast.Name):
        self.log_node(node)
        match node.ctx:
            case ast.Load():
                self.chunk.code.append(Opcode.GET_GLOBAL.value)
                self.chunk.code.append(self.global_idxs[node.id])
            case ast.Store():
                if node.id in self.globals:
                    self.chunk.code.append(Opcode.SET_GLOBAL.value)
                    self.chunk.code.append(self.global_idxs[node.id])
                else:
                    self.globals.add(node.id)
                    self.chunk.code.append(Opcode.DEF_GLOBAL.value)
                    self.chunk.code.append(self.global_idxs[node.id])
            case ast.Del():
                if self.log_lvl.value <= LogLevel.ERROR.value:
                    print('warning ast.Del() currently does nothing')

    def visit_FunctionDef(self, node: ast.FunctionDef):
        self.log_node(node)
        assert False, "FunctionDef has no implementation" # TODO

    def visit_Return(self, node: ast.Return):
        self.visit(node.value)
        self.chunk.code.append(Opcode.RET.value)

    def visit_BinOp(self, node: ast.BinOp):
        self.log_node(node)
        self.visit(node.left)
        self.visit(node.right)
        self.visit(node.op)

    def visit_Add(self, node: ast.Add):
        self.log_node(node)
        self.chunk.code.append(Opcode.ADD.value)

    def visit_Sub(self, node: ast.Sub):
        self.log_node(node)
        self.chunk.code.append(Opcode.SUB.value)

    def visit_And(self, node: ast.And):
        self.log_node(node)
        self.chunk.code.append(Opcode.AND.value)

    def visit_BitAnd(self, node: ast.BitAnd):
        self.log_node(node)
        self.chunk.code.append(Opcode.BIT_AND.value)

    def visit_Or(self, node: ast.Or):
        self.log_node(node)
        self.chunk.code.append(Opcode.OR.value)

    def visit_BitOr(self, node: ast.BitOr):
        self.log_node(node)
        self.chunk.code.append(Opcode.BIT_OR.value)

    def visit_BitXor(self, node: ast.BitXor):
        self.log_node(node)
        self.chunk.code.append(Opcode.BIT_XOR.value)

    def visit_Mult(self, node: ast.Mult):
        self.log_node(node)
        self.chunk.code.append(Opcode.MULT.value)

    def visit_Div(self, node: ast.Div):
        self.log_node(node)
        self.chunk.code.append(Opcode.DIV.value)

    def visit_Lt(self, node: ast.Lt):
        self.log_node(node)
        self.chunk.code.append(Opcode.LT.value)

    def visit_LtE(self, node: ast.LtE):
        self.log_node(node)
        self.chunk.code.append(Opcode.LTE.value)

    def visit_Gt(self, node: ast.Gt):
        self.log_node(node)
        self.chunk.code.append(Opcode.GT.value)

    def visit_GtE(self, node: ast.GtE):
        self.log_node(node)
        self.chunk.code.append(Opcode.GTE.value)

    def visit_Eq(self, node: ast.Eq):
        self.log_node(node)
        self.chunk.code.append(Opcode.EQ.value)

    def visit_NotEq(self, node: ast.NotEq):
        self.log_node(node)
        self.chunk.code.append(Opcode.NOT_EQ.value)

    def visit_UnaryOp(self, node: ast.UnaryOp):
        self.log_node(node)
        self.visit(node.operand)
        match node.op:
            case ast.USub():
                self.chunk.code.append(Opcode.NEG.value)
            case ast.Invert():
                self.chunk.code.append(Opcode.INVERT.value)
            case ast.Not():
                self.chunk.code.append(Opcode.NOT.value)
            case ast.UAdd():
                self.chunk.code.append(Opcode.UADD.value)

    def visit_While(self, node: ast.While):
        self.log_node(node)
        assert False, "While has no implementation" # TODO

    def visit_If(self, node: ast.If):
        self.log_node(node)
        assert False, "If has no implementation" # TODO

    def visit_Call(self, node: ast.Call): # TODO still incomplete
        self.log_node(node)
        for arg in node.args:
            self.visit(arg)
        match node.func:
            case ast.Name():
                if node.func.id == 'print':
                    self.chunk.code.append(Opcode.PRINT.value)
                    self.chunk.code.append(Opcode.NIL.value)

    def visit_Assert(self, node: ast.Assert):
        self.visit(node.test)
        self.chunk.code.append(Opcode.ASSERT.value)

    def log_node(self, node):
        match self.log_lvl:
            case LogLevel.DEBUG:
                print(ast.dump(node))
            case LogLevel.INFO:
                print(str(node).split(' ')[0][5:])
            case _:
                pass

    def make_const(self, value):
        assert len(self.chunk.constants) < 256, 'exceeded constants for chunk'
        self.chunk.constants.append(value)
<<<<<<< HEAD
        return len(self.chunk.constants) - 1
=======
        self.chunk.code.append(Opcode.CONST.value)
        idx = len(self.chunk.constants) - 1
        self.chunk.code.append(idx)
        return idx
>>>>>>> 62031c2a

class Result(Enum):
    OK          = 0
    COMPILE_ERR = 1
    RUNTIME_ERR = 2

class VM:
    def __init__(self, loglvl=LogLevel.ERROR):
        self.ip      = 0
        self.stack   = []
        self.chunk   = None
        self.log_lvl = loglvl
        self.globals = {}

    def read_byte(self, chunk):
        byte = chunk.code[self.ip]
        self.ip += 1
        return byte

    def interpret(self, chunk : Chunk):
        self.chunk = chunk
        while self.ip < len(chunk.code):
            if self.log_lvl == LogLevel.DEBUG:
                for i, obj in enumerate(self.stack):
                    if i == len(self.stack) - 1:
                        print(f'[{obj}]')
                    else:
                        print(f'[{obj}]', end='')
                chunk.disass_instr(self.ip)

            opcode = Opcode(self.read_byte(chunk))
            match opcode:
                case Opcode.RET:
                    return Result.OK
                case Opcode.CONST:
                    idx   = self.read_byte(chunk)
                    value = chunk.constants[idx]
                    self.stack.append(value)
                    continue
                case Opcode.DEF_GLOBAL:
                    idx  = self.read_byte(chunk)
                    name = chunk.constants[idx]
                    self.globals[name] = self.stack.pop()
                    continue
                case Opcode.GET_GLOBAL:
                    idx   = self.read_byte(chunk)
                    name  = chunk.constants[idx]
                    value = self.globals[name]
                    self.stack.append(value)
                    continue
                case Opcode.SET_GLOBAL:
                    idx  = self.read_byte(chunk)
                    name = chunk.constants[idx]
                    self.globals[name] = self.stack.pop()
                    continue
                case Opcode.PRINT:
                    print(self.stack.pop())
                    continue
                case Opcode.NEG:
                    a = self.stack.pop()
                    self.stack.append(-a)
                    continue
                case Opcode.POP:
                    self.stack.pop()
                    continue
                case Opcode.NIL:
                    self.stack.append(0)
                    continue
                case Opcode.TRUE:
                    self.stack.append(True)
                    continue
                case Opcode.FALSE:
                    self.stack.append(False)
                    continue
                case Opcode.ASSERT:
                    if not self.stack.pop():
                        print('assertion failure')
                    continue
                case _:
                    if opcode in binops:
                        b = self.stack.pop()
                        a = self.stack.pop()
                        result = binops[opcode](a, b)
                        self.stack.append(result)
                        continue
                    else:
                        print(f'{opcode} unhandled')
                        return Result.RUNTIME_ERR
        return Result.OK

def main():
    parser = argparse.ArgumentParser(
        prog='python3 pyvm.py',
        description='inputs python source and runs on a custom stack machine'
    )
    log_lvls = 'log levels DEBUG(0) INFO(1) ERROR(2)'
    parser.add_argument('-l', '--log', type=int, default=LogLevel.ERROR.value, help=log_lvls)
    parser.add_argument('file', help='input a python file (e.g. test.py)')
    args = parser.parse_args()

    match args.log:
        case LogLevel.DEBUG.value:
            log_lvl = LogLevel.DEBUG
        case LogLevel.INFO.value:
            log_lvl = LogLevel.INFO
        case LogLevel.ERROR.value:
            log_lvl = LogLevel.ERROR
        case _:
            assert False, f'-l{args.log}?, {log_lvls}'

    def print_section(name):
        print('-' * (len(str(name)) + 4))
        print('| ' + str(name) + ' |')
        print('-' * (len(str(name)) + 4))

    with open(args.file) as file:
        src = file.read()
        if log_lvl.value <= LogLevel.INFO.value:
            print_section(log_lvl)
            print_section('Input Progam')
            print(src.strip())
            nodes_visited = 'Nodes visited'
            if log_lvl.value <= LogLevel.DEBUG.value:
                nodes_visited += ' (With AST Info)'
            print_section(nodes_visited)

        node = ast.parse(src, filename=args.file)
        compiler = Compiler(loglvl=log_lvl)
        compiler.visit(node)

        if log_lvl.value <= LogLevel.INFO.value:
            print_section('Disassembly')
            for chunk in compiler.chunks:
                chunk.disass()

        if log_lvl.value <= LogLevel.INFO.value:
            vm_title = 'VM'
            if log_lvl.value <= LogLevel.DEBUG.value:
                vm_title += ' (Stack Trace Enabled)'
            print_section(vm_title)

        vm = VM(loglvl=log_lvl)
        while True:
            res = vm.interpret(compiler.chunk)
            if log_lvl.value <= LogLevel.DEBUG.value:
                print_section(f'Globals')
                print(vm.globals)
                print_section('Stack')
                print(vm.stack)
            match res:
                case Result.OK:
                    break
                case Result.COMPILE_ERR:
                    print('compiler error')
                    return
                case Result.RUNTIME_ERR:
                    print('runtime error')
                    return
                case _:
                    print(f'unknown error {res}')
                    return

if __name__ == '__main__':
    main()<|MERGE_RESOLUTION|>--- conflicted
+++ resolved
@@ -285,14 +285,7 @@
     def make_const(self, value):
         assert len(self.chunk.constants) < 256, 'exceeded constants for chunk'
         self.chunk.constants.append(value)
-<<<<<<< HEAD
         return len(self.chunk.constants) - 1
-=======
-        self.chunk.code.append(Opcode.CONST.value)
-        idx = len(self.chunk.constants) - 1
-        self.chunk.code.append(idx)
-        return idx
->>>>>>> 62031c2a
 
 class Result(Enum):
     OK          = 0
